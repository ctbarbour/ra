--- conflicted
+++ resolved
@@ -17,15 +17,11 @@
                   type => worker,
                   modules => [ra_heartbeat_monitor]},
     SupFlags = #{strategy => one_for_one, intensity => 1, period => 5},
-<<<<<<< HEAD
-    {ok, {SupFlags, [Heartbeat]}}.
-=======
     {ok, DataDir} = application:get_env(data_dir),
     Modes = [{delayed_write, 1024 * 1024 * 4, 60 * 1000}],
     WriterConf = #{dir => DataDir,
                    additional_wal_file_modes => Modes},
     Writer = #{id => ra_log_wal,
                start => {ra_log_wal, start_link, [WriterConf, []]}},
-	Procs = [Writer],
-	{ok, {SupFlags, Procs}}.
->>>>>>> d807d2e8
+	Procs = [Writer, Heartbeat],
+	{ok, {SupFlags, Procs}}.